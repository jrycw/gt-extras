project:
  type: website
  resources:
    - "assets/"

metadata-files:
  - _sidebar.yml

html-table-processing: none

website:
  title: gt-extras
  description: "A Collection of Helper Functions for the Great-Tables Package."
  site-url: https://posit-dev.github.io/gt-extras/
  page-navigation: true
  navbar:
    left:
      - text: Intro
        file: articles/intro.qmd
      # - text: Get Started
      #   file: get-started/index.qmd
      - reference/index.qmd
    right:
      - icon: github
        href: https://github.com/posit-dev/gt-extras



quartodoc:
  package: gt_extras
  dir: reference
  title: API Reference
  css: reference/_styles-quartodoc.css
  renderer:
    style: markdown
    table_style: description-list

  # write sidebar data
  sidebar:
    file: "_sidebar.yml"
    collapse-level: 1

  sections:
    - title: Plotting
      desc: >
        Functions to create various types of visualizations, such as bars, dots,
        and win/loss charts, directly within columns of your existing `GT` objects.
      contents:
        - gt_plt_bar
        - gt_plt_bar_stack
        - gt_plt_conf_int
        - gt_plt_dot
        - gt_plt_dumbbell
        - gt_plt_winloss

    - title: Colors
      # TODO: revisit desc
      desc: >
        Functions to apply color-based formatting, highlight specific columns, or create colorful
        styles with palettes that are easy on the eye.
      contents:
        - gt_color_box
        - gt_highlight_cols
        - gt_hulk_col_numeric

    - title: Themes
      desc: >
        Predefined themes to style `GT` objects, inspired by popular design styles such as ESPN,
        The Guardian, and Excel.
      contents:
        - gt_theme_538
        - gt_theme_dark
        - gt_theme_dot_matrix
        - gt_theme_espn
        - gt_theme_excel
        - gt_theme_guardian
        - gt_theme_nytimes
        - gt_theme_pff

    - title: Icons and Images
      # TODO: revisit desc
      desc: >
        Functions to enhance `GT` objects by adding icons, ratings, or images to cells
        or headers alike.
      contents:
        - fa_icon_repeat
        - gt_fa_rating
        - img_header

    - title: Utilities
      # TODO: revisit desc
      desc: >
        Helper functions to extend `GT` functionality, including HTML features
        and formatting tools.
      contents:
        - fmt_pct_extra
        - gt_add_divider
<<<<<<< HEAD
        - gt_hyperlink
        - gt_merge_stack
=======
        - with_hyperlink
>>>>>>> 918803f8
        - with_tooltip


format:
  html:
    theme:
      light: simplex
      # dark: superhero
    respect-user-color-scheme: true
    css:
      - styles.css
      - reference/_styles-quartodoc.css
    toc: true
    page-layout: full<|MERGE_RESOLUTION|>--- conflicted
+++ resolved
@@ -95,12 +95,8 @@
       contents:
         - fmt_pct_extra
         - gt_add_divider
-<<<<<<< HEAD
-        - gt_hyperlink
+        - with_hyperlink
         - gt_merge_stack
-=======
-        - with_hyperlink
->>>>>>> 918803f8
         - with_tooltip
 
 

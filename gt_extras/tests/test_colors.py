from great_tables import GT
import numpy as np
import pandas as pd
from gt_extras import gt_highlight_cols, gt_hulk_col_numeric, gt_color_box
from conftest import assert_rendered_body
import pytest


def test_gt_highlight_cols(snapshot, mini_gt):
    res = gt_highlight_cols(mini_gt)
    assert_rendered_body(snapshot, gt=res)


def test_gt_highlight_cols_font(mini_gt):
    res = gt_highlight_cols(mini_gt, font_weight="bolder").as_raw_html()
    assert "bolder" in res


def test_gt_highlight_cols_alpha(mini_gt):
    res = gt_highlight_cols(mini_gt, alpha=0.2, columns="num")
    html = res.as_raw_html()
    assert "#80bcd833" in html


<<<<<<< HEAD
def test_gt_highlight_cols_font_weight_invalid_string(mini_gt):
    with pytest.raises(
        ValueError,
        match="Font_weight must be one of 'normal', 'bold', 'bolder', or 'lighter', or an integer",
    ):
        gt_highlight_cols(mini_gt, font_weight="invalid")


@pytest.mark.parametrize("invalid_weight", [1.5, [], {}, None])
def test_gt_highlight_cols_font_weight_invalid_type(mini_gt, invalid_weight):
    with pytest.raises(TypeError, match="Font_weight must either be an int or a str"):
        gt_highlight_cols(mini_gt, font_weight=invalid_weight)


=======
>>>>>>> 8891f282
def test_gt_hulk_col_numeric_snap(snapshot, mini_gt):
    res = gt_hulk_col_numeric(mini_gt)
    assert_rendered_body(snapshot, gt=res)


def test_gt_hulk_col_numeric_specific_cols(mini_gt):
    res = gt_hulk_col_numeric(mini_gt, columns=["num"])
    html = res.as_raw_html()
    assert 'style="color: #FFFFFF; background-color: #621b6f;"' in html
    assert 'style="color: #FFFFFF; background-color: #00441b;"' in html


def test_gt_hulk_col_numeric_palette(mini_gt):
    res = gt_hulk_col_numeric(mini_gt, columns=["num"], palette="viridis")
    html = res.as_raw_html()
    assert 'style="color: #FFFFFF; background-color: #440154;"' in html
    assert 'style="color: #000000; background-color: #fde725;"' in html


@pytest.mark.xfail(
    reason="Will pass when great-tables updates the alpha bug in data_color()"
)
def test_gt_hulk_col_numeric_alpha(mini_gt):
    res = gt_hulk_col_numeric(mini_gt, columns=["num"], palette="viridis", alpha=0.2)
    html = res.as_raw_html()
    assert 'background-color: #44015433;"' in html
<<<<<<< HEAD
    assert 'background-color: #fde72533;"' in html
=======
    assert 'background-color: #fde72533;"' in html


def test_gt_color_box_snap(snapshot, mini_gt):
    res = gt_color_box(mini_gt, columns="num")
    assert_rendered_body(snapshot, gt=res)


def test_gt_color_box_basic(mini_gt):
    res = gt_color_box(mini_gt, columns="num")
    html = res.as_raw_html()

    assert html.count("display:flex; border-radius:5px;") == 3
    assert html.count("align-items:center; padding:0px 7.0px;") == 3
    assert html.count("height:13.0px; width:13.0px;") == 3
    assert html.count("min-height:20px; min-width:70px;") == 3


def test_gt_color_box_custom_dimensions(mini_gt):
    res = gt_color_box(mini_gt, columns="num", min_width=100, min_height=30)
    html = res.as_raw_html()

    assert html.count("min-height:30px; min-width:100px;") == 3
    assert "height:19.5px;" in html  # 30 * 0.65


def test_gt_color_box_custom_palette(mini_gt):
    res = gt_color_box(mini_gt, columns="num", palette=["red", "blue"])
    html = res.as_raw_html()

    assert "background-color:#0000ff;" in html
    assert "background-color:#ff0000;" in html


def test_gt_color_box_string_palette(mini_gt):
    res = gt_color_box(mini_gt, columns="num", palette="PRGn")
    html = res.as_raw_html()

    assert "background-color:#00441b;" in html
    assert "background-color:#621b6f33;" in html


def test_gt_color_box_font_weight(mini_gt):
    res = gt_color_box(mini_gt, columns="num", font_weight="bold")
    html = res.as_raw_html()

    assert "font-weight:bold;" in html


def test_gt_color_box_alpha(mini_gt):
    res = gt_color_box(mini_gt, columns="num", alpha=0.5)
    html = res.as_raw_html()

    assert "7F" in html


def test_gt_color_box_with_na():
    df = pd.DataFrame({"name": ["A", "B", "C"], "values": [1.0, np.nan, None]})
    gt = GT(df)

    res = gt_color_box(gt, columns="values")
    html = res.as_raw_html()

    assert html.count("<div></div>") == 2
>>>>>>> 8891f282
<|MERGE_RESOLUTION|>--- conflicted
+++ resolved
@@ -6,14 +6,17 @@
 import pytest
 
 
+
 def test_gt_highlight_cols(snapshot, mini_gt):
     res = gt_highlight_cols(mini_gt)
     assert_rendered_body(snapshot, gt=res)
 
 
+
 def test_gt_highlight_cols_font(mini_gt):
     res = gt_highlight_cols(mini_gt, font_weight="bolder").as_raw_html()
     assert "bolder" in res
+
 
 
 def test_gt_highlight_cols_alpha(mini_gt):
@@ -22,7 +25,6 @@
     assert "#80bcd833" in html
 
 
-<<<<<<< HEAD
 def test_gt_highlight_cols_font_weight_invalid_string(mini_gt):
     with pytest.raises(
         ValueError,
@@ -37,11 +39,10 @@
         gt_highlight_cols(mini_gt, font_weight=invalid_weight)
 
 
-=======
->>>>>>> 8891f282
 def test_gt_hulk_col_numeric_snap(snapshot, mini_gt):
     res = gt_hulk_col_numeric(mini_gt)
     assert_rendered_body(snapshot, gt=res)
+
 
 
 def test_gt_hulk_col_numeric_specific_cols(mini_gt):
@@ -51,12 +52,18 @@
     assert 'style="color: #FFFFFF; background-color: #00441b;"' in html
 
 
+
 def test_gt_hulk_col_numeric_palette(mini_gt):
     res = gt_hulk_col_numeric(mini_gt, columns=["num"], palette="viridis")
     html = res.as_raw_html()
     assert 'style="color: #FFFFFF; background-color: #440154;"' in html
     assert 'style="color: #000000; background-color: #fde725;"' in html
+    assert 'style="color: #000000; background-color: #fde725;"' in html
 
+
+@pytest.mark.xfail(
+    reason="Will pass when great-tables updates the alpha bug in data_color()"
+)
 
 @pytest.mark.xfail(
     reason="Will pass when great-tables updates the alpha bug in data_color()"
@@ -65,9 +72,6 @@
     res = gt_hulk_col_numeric(mini_gt, columns=["num"], palette="viridis", alpha=0.2)
     html = res.as_raw_html()
     assert 'background-color: #44015433;"' in html
-<<<<<<< HEAD
-    assert 'background-color: #fde72533;"' in html
-=======
     assert 'background-color: #fde72533;"' in html
 
 
@@ -131,5 +135,4 @@
     res = gt_color_box(gt, columns="values")
     html = res.as_raw_html()
 
-    assert html.count("<div></div>") == 2
->>>>>>> 8891f282
+    assert html.count("<div></div>") == 2
# Import objects from the module
from .themes import (
    gt_theme_538,
    gt_theme_espn,
    gt_theme_nytimes,
    gt_theme_guardian,
    gt_theme_excel,
    gt_theme_dot_matrix,
    gt_theme_dark,
    gt_theme_pff,
)

from .colors import gt_highlight_cols, gt_hulk_col_numeric, gt_color_box

from .icons import fa_icon_repeat, gt_fa_rating

from .plotting import (
    gt_plt_bar,
    gt_plt_dot,
    gt_plt_conf_int,
    gt_plt_dumbbell,
    gt_plt_winloss,
    gt_plt_bar_stack,
)

<<<<<<< HEAD
from .html import gt_hyperlink, with_tooltip, gt_merge_stack
=======
from .html import with_hyperlink, with_tooltip
>>>>>>> 918803f8

from .formatting import fmt_pct_extra

from .images import img_header

from .styling import gt_add_divider


__all__ = [
    "gt_theme_538",
    "gt_theme_espn",
    "gt_theme_nytimes",
    "gt_theme_guardian",
    "gt_theme_excel",
    "gt_theme_dot_matrix",
    "gt_theme_dark",
    "gt_theme_pff",
    "gt_highlight_cols",
    "gt_hulk_col_numeric",
    "gt_color_box",
    "fa_icon_repeat",
    "gt_fa_rating",
    "gt_plt_bar",
    "gt_plt_dot",
    "gt_plt_conf_int",
    "gt_plt_dumbbell",
    "gt_plt_winloss",
    "gt_plt_bar_stack",
    "with_hyperlink",
    "with_tooltip",
    "gt_merge_stack",
    "fmt_pct_extra",
    "img_header",
    "gt_add_divider",
]<|MERGE_RESOLUTION|>--- conflicted
+++ resolved
@@ -23,11 +23,7 @@
     gt_plt_bar_stack,
 )
 
-<<<<<<< HEAD
-from .html import gt_hyperlink, with_tooltip, gt_merge_stack
-=======
-from .html import with_hyperlink, with_tooltip
->>>>>>> 918803f8
+from .html import with_hyperlink, with_tooltip, gt_merge_stack
 
 from .formatting import fmt_pct_extra
 

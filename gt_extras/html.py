from __future__ import annotations
from typing import Literal

<<<<<<< HEAD
from great_tables import GT

__all__ = ["gt_hyperlink", "with_tooltip", "gt_merge_stack"]
=======
__all__ = ["with_hyperlink", "with_tooltip"]
>>>>>>> 918803f8


def with_hyperlink(text: str, url: str, new_tab: bool = True) -> int:
    """
    Create HTML hyperlinks for use in `GT` cells.

    The `with_hyperlink()` function creates properly formatted HTML hyperlink elements that can be
    used within table cells.

    Parameters
    ----------
    text
        A string that will be displayed as the clickable link text.

    url
        A string indicating the destination URL for the hyperlink.

    new_tab
        A boolean indicating whether the link should open in a new browser tab or the current tab.

    Returns
    -------
    str
        An string containing the HTML formatted hyperlink element.

    Examples
    -------
    ```{python}
    import pandas as pd
    from great_tables import GT
    import gt_extras as gte

    df = pd.DataFrame(
        {
            "name": ["Great Tables", "Plotnine", "Quarto"],
            "url": [
                "https://posit-dev.github.io/great-tables/",
                "https://plotnine.org/",
                "https://quarto.org/",
            ],
            "github_stars": [2334, 4256, 4628],
            "repo_url": [
                "https://github.com/posit-dev/great-tables",
                "https://github.com/has2k1/plotnine",
                "https://github.com/quarto-dev/quarto-cli",
            ],
        }
    )

    df["Package"] = [
        gte.with_hyperlink(name, url)
        for name, url in zip(df["name"], df["url"])
    ]

    df["Github Stars"] = [
        gte.with_hyperlink(github_stars, repo_url, new_tab=False)
        for github_stars, repo_url in zip(df["github_stars"], df["repo_url"])
    ]

    GT(df[["Package", "Github Stars"]])
    ```
    """
    target = "_self"
    if new_tab:
        target = "_blank"

    return f'<a href="{url}" target="{target}">{text}</a>'


def with_tooltip(
    label: str,
    tooltip: str,
    text_decoration_style: Literal["solid", "dotted", "none"] = "dotted",
    color: str | Literal["none"] = "blue",
) -> str:
    """
    Create HTML text with tooltip functionality for use in `GT` cells.

    The `with_tooltip()` function creates an HTML `<abbr>` element with a tooltip that appears
    when users hover over the text. The text can be styled with customizable underline styles
    and colors to indicate it's interactive.

    Parameters
    ----------
    label
        A string that will be displayed as the visible text.

    tooltip
        A string that will appear as the tooltip when hovering over the label.

    text_decoration_style
        A string indicating the style of underline decoration. Options are `"solid"`,
        `"dotted"`, or "none".

    color
        A string indicating the text color. If "none", no color styling is applied.

    Returns
    -------
    str
        An HTML string containing the formatted tooltip element.

    Examples
    -------
    ```{python}
    import pandas as pd
    from great_tables import GT
    import gt_extras as gte

    df = pd.DataFrame(
        {
            "name": ["Great Tables", "Plotnine", "Quarto"],
            "description": [
                "Absolutely Delightful Table-making in Python",
                "A grammar of graphics for Python",
                "An open-source scientific and technical publishing system",
            ],
        }
    )

    df["Package"] = [
        gte.with_tooltip(name, description, color = "none")
        for name, description in zip(df["name"], df["description"])
    ]

    GT(df[["Package"]])
    ```
    """

    # Throw if `text_decoration_style` is not one of the allowed values
    if text_decoration_style not in ["none", "solid", "dotted"]:
        raise ValueError(
            "Text_decoration_style must be one of 'none', 'solid', or 'dotted'"
        )

    if color is None:
        raise ValueError("color must be a string or 'none', not None.")

    style = "cursor: help; "

    if text_decoration_style != "none":
        style += "text-decoration: underline; "
        style += f"text-decoration-style: {text_decoration_style}; "
    else:
        style += "text-decoration: none; "

    if color != "none":
        style += f"color: {color}; "

    return f'<abbr style="{style}" title="{tooltip}">{label}</abbr>'


def gt_merge_stack(gt: GT) -> GT:
    pass<|MERGE_RESOLUTION|>--- conflicted
+++ resolved
@@ -1,13 +1,9 @@
 from __future__ import annotations
 from typing import Literal
 
-<<<<<<< HEAD
 from great_tables import GT
 
-__all__ = ["gt_hyperlink", "with_tooltip", "gt_merge_stack"]
-=======
-__all__ = ["with_hyperlink", "with_tooltip"]
->>>>>>> 918803f8
+__all__ = ["with_hyperlink", "with_tooltip", "gt_merge_stack"]
 
 
 def with_hyperlink(text: str, url: str, new_tab: bool = True) -> int:

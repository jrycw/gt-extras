import pytest
from gt_extras.tests.conftest import assert_rendered_body

import pandas as pd
import numpy as np
from great_tables import GT
from gt_extras import gt_plt_bar, gt_plt_dot


def test_gt_plt_bar_snap(snapshot, mini_gt):
    res = gt_plt_bar(gt=mini_gt, columns="num")

    assert_rendered_body(snapshot, gt=res)



def test_gt_plt_bar(mini_gt):
    html = gt_plt_bar(gt=mini_gt, columns=["num"]).as_raw_html()
    assert html.count("<svg") == 3


def test_gt_plt_bar_bar_height_too_high(mini_gt):
<<<<<<< HEAD
    html = gt_plt_bar(
        gt=mini_gt, columns=["num"], bar_height=1234, height=567
    ).as_raw_html()
    assert html.count('height="567"') == 6
    assert 'height="1234"' not in html
=======
    with pytest.warns(
        UserWarning,
        match="Bar_height must be less than or equal to the plot height. Adjusting bar_height to 567.",
    ):
        html = gt_plt_bar(
            gt=mini_gt, columns=["num"], bar_height=1234, height=567
        ).as_raw_html()

    assert html.count('height="567px"') == 6
    assert 'height="1234px"' not in html

>>>>>>> 8891f282


def test_gt_plt_bar_bar_height_too_low(mini_gt):
<<<<<<< HEAD
    html = gt_plt_bar(
        gt=mini_gt, columns=["num"], bar_height=-345, height=1234
    ).as_raw_html()
    assert html.count('height="1234"') == 3
    assert 'height="-345"' not in html
=======
    with pytest.warns(
        UserWarning,
        match="Bar_height cannot be negative. Adjusting bar_height to 0.",
    ):
        html = gt_plt_bar(
            gt=mini_gt, columns=["num"], bar_height=-345, height=1234
        ).as_raw_html()

    assert html.count('height="1234px"') == 3
    assert 'height="-345px"' not in html

>>>>>>> 8891f282


def test_gt_plt_bar_scale_percent(mini_gt):
    html = gt_plt_bar(gt=mini_gt, columns=["num"], scale_type="percent").as_raw_html()
    assert html.count("%</text>") == 3


def test_gt_plt_bar_scale_number(mini_gt):
    html = gt_plt_bar(gt=mini_gt, columns=["num"], scale_type="number").as_raw_html()
    assert ">33.33</text>" in html


def test_gt_plt_bar_scale_none(mini_gt):
    html = gt_plt_bar(gt=mini_gt, columns=["num"], scale_type=None).as_raw_html()
    assert "</text>" not in html


def test_gt_plt_bar_no_stroke_color(mini_gt):
    html = gt_plt_bar(gt=mini_gt, columns=["num"], stroke_color=None).as_raw_html()
    assert html.count("#FFFFFF00") == 3


<<<<<<< HEAD
def test_gt_plt_bar_scale_type_invalid_string(mini_gt):
    with pytest.raises(
        ValueError, match="Scale_type must be one of `None`, 'percent', or 'number'"
    ):
        gt_plt_bar(mini_gt, scale_type="invalid")


@pytest.mark.xfail(
    reason="TypeError is expected for now, but should be fixed in the future"
)
def test_gt_plt_bar_type_error(mini_gt):
    gt_plt_bar(gt=mini_gt, columns=["char"]).as_raw_html()
=======
def test_gt_plt_bar_type_error(mini_gt):
    with pytest.raises(TypeError, match="Invalid column type provided"):
        gt_plt_bar(gt=mini_gt, columns=["char"]).as_raw_html()


def test_gt_plt_dot_snap(snapshot, mini_gt):
    res = gt_plt_dot(gt=mini_gt, category_col="fctr", data_col="currency")

    assert_rendered_body(snapshot, gt=res)


def test_gt_plt_dot_basic(mini_gt):
    html = gt_plt_dot(gt=mini_gt, category_col="char", data_col="num").as_raw_html()

    # Should contain dot styling
    assert "border-radius:50%; margin-top:4px; display:inline-block;" in html
    assert "height:0.7em; width:0.7em;" in html

    # Should contain bar styling
    assert "flex-grow:1; margin-left:0px;" in html
    assert "width:100.0%; height:4px; border-radius:2px;" in html


# TODO: remove when test_gt_plt_dot_with_palette_xfail() passes.
def test_gt_plt_dot_with_palette(mini_gt):
    html = gt_plt_dot(
        gt=mini_gt,
        category_col="char",
        data_col="num",
        palette=["#FF0000", "#00FF00", "#0000FF"],
    ).as_raw_html()

    assert "#ff0000" in html


@pytest.mark.xfail(reason="Palette bug, issue #717 in great_tables")
def test_gt_plt_dot_with_palette_xfail(mini_gt):
    html = gt_plt_dot(
        gt=mini_gt,
        category_col="char",
        data_col="num",
        palette=["#FF0000", "#00FF00", "#0000FF"],
    ).as_raw_html()

    assert "#ff0000" in html
    assert "#00ff00" in html
    assert "#0000ff" in html


def test_gt_plt_dot_with_domain_expanded(mini_gt):
    html = gt_plt_dot(
        gt=mini_gt, category_col="char", data_col="num", domain=[0, 100]
    ).as_raw_html()

    assert "width:0.1111%; height:4px; border-radius:2px;" in html
    assert "width:2.222%; height:4px; border-radius:2px;" in html
    assert "width:33.33%; height:4px; border-radius:2px;" in html


def test_gt_plt_dot_with_domain_restricted(mini_gt):
    with pytest.warns(
        UserWarning,
        match="Value 33.33 in column 'num' is greater than the domain maximum 10. Setting to 10.",
    ):
        html = gt_plt_dot(
            gt=mini_gt, category_col="char", data_col="num", domain=[0, 10]
        ).as_raw_html()

    assert "width:1.111%; height:4px; border-radius:2px;" in html
    assert "width:22.220000000000002%; height:4px; border-radius:2px;" in html
    assert "width:100%; height:4px; border-radius:2px;" in html


def test_gt_plt_dot_invalid_data_col(mini_gt):
    with pytest.raises(KeyError, match="Column 'invalid_col' not found"):
        gt_plt_dot(gt=mini_gt, category_col="char", data_col="invalid_col")


def test_gt_plt_dot_invalid_category_col(mini_gt):
    with pytest.raises(KeyError, match="Column 'invalid_col' not found"):
        gt_plt_dot(gt=mini_gt, category_col="invalid_col", data_col="num")


def test_gt_plt_dot_multiple_data_cols(mini_gt):
    with pytest.raises(
        ValueError, match="Expected a single column, but got multiple columns"
    ):
        gt_plt_dot(gt=mini_gt, category_col="char", data_col=["num", "char"])


def test_gt_plt_dot_multiple_category_cols(mini_gt):
    with pytest.raises(
        ValueError, match="Expected a single column, but got multiple columns"
    ):
        gt_plt_dot(gt=mini_gt, category_col=["char", "num"], data_col="num")


def test_gt_plt_dot_non_numeric_data_col(mini_gt):
    with pytest.raises(TypeError, match="Invalid column type provided"):
        gt_plt_dot(gt=mini_gt, category_col="char", data_col="char")


def test_gt_plt_dot_with_na_values():
    df = pd.DataFrame(
        {
            "category": ["A", "B", "C", "D"],
            "values": [10, np.nan, 20, None],
        }
    )
    gt = GT(df)

    result = gt_plt_dot(gt=gt, category_col="category", data_col="values")
    html = result.as_raw_html()

    assert isinstance(result, GT)
    assert "width:100.0%; height:4px; border-radius:2px;" in html
    assert html.count("width:0%; height:4px; border-radius:2px;") == 2


def test_gt_plt_dot_with_na_in_category():
    df = pd.DataFrame(
        {
            "category": [np.nan, "B", None, None],
            "values": [5, 10, 10, 5],
        }
    )
    gt = GT(df)

    result = gt_plt_dot(gt=gt, category_col="category", data_col="values")
    html = result.as_raw_html()

    assert isinstance(result, GT)
    assert html.count("width:100.0%; height:4px; border-radius:2px;") == 1
    assert "width:50.0%; height:4px; border-radius:2px;" not in html


def test_gt_plt_dot_palette_string_valid(mini_gt):
    html = gt_plt_dot(
        gt=mini_gt, category_col="char", data_col="num", palette="viridis"
    ).as_raw_html()

    assert "background:#440154;" in html
>>>>>>> 8891f282
<|MERGE_RESOLUTION|>--- conflicted
+++ resolved
@@ -13,20 +13,13 @@
     assert_rendered_body(snapshot, gt=res)
 
 
-
 def test_gt_plt_bar(mini_gt):
     html = gt_plt_bar(gt=mini_gt, columns=["num"]).as_raw_html()
     assert html.count("<svg") == 3
 
 
+
 def test_gt_plt_bar_bar_height_too_high(mini_gt):
-<<<<<<< HEAD
-    html = gt_plt_bar(
-        gt=mini_gt, columns=["num"], bar_height=1234, height=567
-    ).as_raw_html()
-    assert html.count('height="567"') == 6
-    assert 'height="1234"' not in html
-=======
     with pytest.warns(
         UserWarning,
         match="Bar_height must be less than or equal to the plot height. Adjusting bar_height to 567.",
@@ -38,17 +31,9 @@
     assert html.count('height="567px"') == 6
     assert 'height="1234px"' not in html
 
->>>>>>> 8891f282
 
 
 def test_gt_plt_bar_bar_height_too_low(mini_gt):
-<<<<<<< HEAD
-    html = gt_plt_bar(
-        gt=mini_gt, columns=["num"], bar_height=-345, height=1234
-    ).as_raw_html()
-    assert html.count('height="1234"') == 3
-    assert 'height="-345"' not in html
-=======
     with pytest.warns(
         UserWarning,
         match="Bar_height cannot be negative. Adjusting bar_height to 0.",
@@ -60,7 +45,6 @@
     assert html.count('height="1234px"') == 3
     assert 'height="-345px"' not in html
 
->>>>>>> 8891f282
 
 
 def test_gt_plt_bar_scale_percent(mini_gt):
@@ -68,22 +52,24 @@
     assert html.count("%</text>") == 3
 
 
+
 def test_gt_plt_bar_scale_number(mini_gt):
     html = gt_plt_bar(gt=mini_gt, columns=["num"], scale_type="number").as_raw_html()
     assert ">33.33</text>" in html
 
 
+
 def test_gt_plt_bar_scale_none(mini_gt):
     html = gt_plt_bar(gt=mini_gt, columns=["num"], scale_type=None).as_raw_html()
     assert "</text>" not in html
 
 
+
 def test_gt_plt_bar_no_stroke_color(mini_gt):
     html = gt_plt_bar(gt=mini_gt, columns=["num"], stroke_color=None).as_raw_html()
     assert html.count("#FFFFFF00") == 3
 
 
-<<<<<<< HEAD
 def test_gt_plt_bar_scale_type_invalid_string(mini_gt):
     with pytest.raises(
         ValueError, match="Scale_type must be one of `None`, 'percent', or 'number'"
@@ -94,9 +80,6 @@
 @pytest.mark.xfail(
     reason="TypeError is expected for now, but should be fixed in the future"
 )
-def test_gt_plt_bar_type_error(mini_gt):
-    gt_plt_bar(gt=mini_gt, columns=["char"]).as_raw_html()
-=======
 def test_gt_plt_bar_type_error(mini_gt):
     with pytest.raises(TypeError, match="Invalid column type provided"):
         gt_plt_bar(gt=mini_gt, columns=["char"]).as_raw_html()
@@ -238,5 +221,4 @@
         gt=mini_gt, category_col="char", data_col="num", palette="viridis"
     ).as_raw_html()
 
-    assert "background:#440154;" in html
->>>>>>> 8891f282
+    assert "background:#440154;" in html